"""Admin server classes."""

import asyncio
import logging
from typing import Callable, Coroutine, Sequence, Set
import uuid

from aiohttp import web
from aiohttp_apispec import (
    docs,
    response_schema,
    setup_aiohttp_apispec,
    validation_middleware,
)
import aiohttp_cors

from marshmallow import fields, Schema

from ..config.injection_context import InjectionContext
from ..core.plugin_registry import PluginRegistry
from ..ledger.error import LedgerConfigError, LedgerTransactionError
from ..messaging.responder import BaseResponder
from ..transport.queue.basic import BasicMessageQueue
from ..transport.outbound.message import OutboundMessage
from ..utils.stats import Collector
from ..utils.task_queue import TaskQueue
from ..version import __version__

from .base_server import BaseAdminServer
from .error import AdminSetupError


LOGGER = logging.getLogger(__name__)


class AdminModulesSchema(Schema):
    """Schema for the modules endpoint."""

    result = fields.List(
        fields.Str(description="admin module"), description="List of admin modules"
    )


class AdminStatusSchema(Schema):
    """Schema for the status endpoint."""


class AdminStatusLivelinessSchema(Schema):
    """Schema for the liveliness endpoint."""

    alive = fields.Boolean(description="Liveliness status", example=True)


class AdminStatusReadinessSchema(Schema):
    """Schema for the readiness endpoint."""

    ready = fields.Boolean(description="Readiness status", example=True)


class AdminResponder(BaseResponder):
    """Handle outgoing messages from message handlers."""

    def __init__(
        self,
        context: InjectionContext,
        send: Coroutine,
        webhook: Coroutine,
        **kwargs,
    ):
        """
        Initialize an instance of `AdminResponder`.

        Args:
            send: Function to send outbound message

        """
        super().__init__(**kwargs)
        self._context = context
        self._send = send
        self._webhook = webhook

    async def send_outbound(self, message: OutboundMessage):
        """
        Send outbound message.

        Args:
            message: The `OutboundMessage` to be sent
        """
        await self._send(self._context, message)

    async def send_webhook(self, topic: str, payload: dict):
        """
        Dispatch a webhook.

        Args:
            topic: the webhook topic identifier
            payload: the webhook payload value
        """
        await self._webhook(topic, payload)


class WebhookTarget:
    """Class for managing webhook target information."""

    def __init__(
        self,
        endpoint: str,
        topic_filter: Sequence[str] = None,
        max_attempts: int = None,
    ):
        """Initialize the webhook target."""
        self.endpoint = endpoint
        self.max_attempts = max_attempts
        self._topic_filter = None
        self.topic_filter = topic_filter  # call setter

    @property
    def topic_filter(self) -> Set[str]:
        """Accessor for the target's topic filter."""
        return self._topic_filter

    @topic_filter.setter
    def topic_filter(self, val: Sequence[str]):
        """Setter for the target's topic filter."""
        filter = set(val) if val else None
        if filter and "*" in filter:
            filter = None
        self._topic_filter = filter


@web.middleware
async def ready_middleware(request: web.BaseRequest, handler: Coroutine):
    """Only continue if application is ready to take work."""

<<<<<<< HEAD
=======
    print(f'\n\n== ready 1 {request.rel_url}, ready={request.app._state.get("ready")}')
>>>>>>> 872886b6
    if (
        str(request.rel_url).rstrip("/")
        in (
            "/status/live",
            "/status/ready",
        )
        or request.app._state.get("ready")
    ):
        try:
            return await handler(request)
        except (LedgerConfigError, LedgerTransactionError) as e:
            # fatal, signal server shutdown
            LOGGER.error("Shutdown with %s", str(e))
            request.app._state["ready"] = False
            request.app._state["alive"] = False
            raise
        except web.HTTPFound as e:
            # redirect, typically / -> /api/doc
            LOGGER.info("Handler redirect to: %s", e.location)
            raise
        except asyncio.CancelledError:
            # redirection spawns new task and cancels old
            LOGGER.debug("Task cancelled")
            raise
        except Exception as e:
            # some other error?
            LOGGER.error("Handler error with exception: %s", str(e))
            raise

    print(".. ready N")
    raise web.HTTPServiceUnavailable(reason="Shutdown in progress")


@web.middleware
async def debug_middleware(request: web.BaseRequest, handler: Coroutine):
    """Show request detail in debug log."""

    if LOGGER.isEnabledFor(logging.DEBUG):
        LOGGER.debug(f"Incoming request: {request.method} {request.path_qs}")
        LOGGER.debug(f"Match info: {request.match_info}")
        body = await request.text()
        LOGGER.debug(f"Body: {body}")

    return await handler(request)


class AdminServer(BaseAdminServer):
    """Admin HTTP server class."""

    def __init__(
        self,
        host: str,
        port: int,
        context: InjectionContext,
        outbound_message_router: Coroutine,
        webhook_router: Callable,
        conductor_stop: Coroutine,
        task_queue: TaskQueue = None,
        conductor_stats: Coroutine = None,
    ):
        """
        Initialize an AdminServer instance.

        Args:
            host: Host to listen on
            port: Port to listen on
            context: The application context instance
            outbound_message_router: Coroutine for delivering outbound messages
            webhook_router: Callable for delivering webhooks
            conductor_stop: Conductor (graceful) stop for shutdown API call
            task_queue: An optional task queue for handlers
        """
        self.app = None
        self.admin_api_key = context.settings.get("admin.admin_api_key")
        self.admin_insecure_mode = bool(
            context.settings.get("admin.admin_insecure_mode")
        )
        self.host = host
        self.port = port
        self.conductor_stop = conductor_stop
        self.conductor_stats = conductor_stats
        self.loaded_modules = []
        self.task_queue = task_queue
        self.webhook_router = webhook_router
        self.webhook_targets = {}
        self.websocket_queues = {}
        self.site = None

        self.context = context.start_scope("admin")
        self.responder = AdminResponder(
            self.context,
            outbound_message_router,
            self.send_webhook,
        )
        self.context.injector.bind_instance(BaseResponder, self.responder)

    async def make_application(self) -> web.Application:
        """Get the aiohttp application instance."""

        middlewares = [ready_middleware, debug_middleware, validation_middleware]

        # admin-token and admin-token are mutually exclusive and required.
        # This should be enforced during parameter parsing but to be sure,
        # we check here.
        assert self.admin_insecure_mode ^ bool(self.admin_api_key)

        def is_unprotected_path(path: str):
            return (
                path
                in [
                    "/api/doc",
                    "/api/docs/swagger.json",
                    "/favicon.ico",
                    "/ws",  # ws handler checks authentication
                ]
                or path.startswith("/static/swagger/")
            )

        # If admin_api_key is None, then admin_insecure_mode must be set so
        # we can safely enable the admin server with no security
        if self.admin_api_key:

            @web.middleware
            async def check_token(request, handler):
                header_admin_api_key = request.headers.get("x-api-key")
                valid_key = self.admin_api_key == header_admin_api_key

                if valid_key or is_unprotected_path(request.path):
                    return await handler(request)
                else:
                    raise web.HTTPUnauthorized()

            middlewares.append(check_token)

        collector: Collector = await self.context.inject(Collector, required=False)

        if self.task_queue:

            @web.middleware
            async def apply_limiter(request, handler):
                task = await self.task_queue.put(handler(request))
                return await task

            middlewares.append(apply_limiter)

        elif collector:

            @web.middleware
            async def collect_stats(request, handler):
                handler = collector.wrap_coro(handler, [handler.__qualname__])
                return await handler(request)

            middlewares.append(collect_stats)

        app = web.Application(middlewares=middlewares)
        app["request_context"] = self.context
        app["outbound_message_router"] = self.responder.send

        app.add_routes(
            [
                web.get("/", self.redirect_handler, allow_head=False),
                web.get("/plugins", self.plugins_handler, allow_head=False),
                web.get("/status", self.status_handler, allow_head=False),
                web.post("/status/reset", self.status_reset_handler),
                web.get("/status/live", self.liveliness_handler, allow_head=False),
                web.get("/status/ready", self.readiness_handler, allow_head=False),
                web.get("/shutdown", self.shutdown_handler, allow_head=False),
                web.get("/ws", self.websocket_handler, allow_head=False),
            ]
        )

        plugin_registry: PluginRegistry = await self.context.inject(
            PluginRegistry, required=False
        )
        if plugin_registry:
            await plugin_registry.register_admin_routes(app)

        cors = aiohttp_cors.setup(
            app,
            defaults={
                "*": aiohttp_cors.ResourceOptions(
                    allow_credentials=True,
                    expose_headers="*",
                    allow_headers="*",
                    allow_methods="*",
                )
            },
        )
        for route in app.router.routes():
            cors.add(route)
        # get agent label
        agent_label = self.context.settings.get("default_label")
        version_string = f"v{__version__}"

        setup_aiohttp_apispec(
            app=app, title=agent_label, version=version_string, swagger_path="/api/doc"
        )
        app.on_startup.append(self.on_startup)

        # ensure we always have status values
        app._state["ready"] = False
        app._state["alive"] = False

        return app

    async def start(self) -> None:
        """
        Start the webserver.

        Raises:
            AdminSetupError: If there was an error starting the webserver

        """
        self.app = await self.make_application()
        runner = web.AppRunner(self.app)
        await runner.setup()

        plugin_registry: PluginRegistry = await self.context.inject(
            PluginRegistry, required=False
        )
        if plugin_registry:
            plugin_registry.post_process_routes(self.app)

        # order tags alphabetically, parameters deterministically and pythonically
        swagger_dict = self.app._state["swagger_dict"]
        swagger_dict.get("tags", []).sort(key=lambda t: t["name"])
        for path in swagger_dict["paths"].values():
            for method_spec in path.values():
                method_spec["parameters"].sort(
                    key=lambda p: (p["in"], not p["required"], p["name"])
                )

        self.site = web.TCPSite(runner, host=self.host, port=self.port)

        try:
            await self.site.start()
            self.app._state["ready"] = True
            self.app._state["alive"] = True
        except OSError:
            raise AdminSetupError(
                "Unable to start webserver with host "
                + f"'{self.host}' and port '{self.port}'\n"
            )

    async def stop(self) -> None:
        """Stop the webserver."""
        self.app._state["ready"] = False  # in case call does not come through OpenAPI
        for queue in self.websocket_queues.values():
            queue.stop()
        if self.site:
            await self.site.stop()
            self.site = None

    async def on_startup(self, app: web.Application):
        """Perform webserver startup actions."""
        if self.admin_api_key:
            swagger = app["swagger_dict"]
            swagger["securityDefinitions"] = {
                "ApiKeyHeader": {"type": "apiKey", "in": "header", "name": "X-API-KEY"}
            }
            swagger["security"] = [{"ApiKeyHeader": []}]

    @docs(tags=["server"], summary="Fetch the list of loaded plugins")
    @response_schema(AdminModulesSchema(), 200)
    async def plugins_handler(self, request: web.BaseRequest):
        """
        Request handler for the loaded plugins list.

        Args:
            request: aiohttp request object

        Returns:
            The module list response

        """
        registry: PluginRegistry = await self.context.inject(
            PluginRegistry, required=False
        )
        plugins = registry and sorted(registry.plugin_names) or []
        return web.json_response({"result": plugins})

    @docs(tags=["server"], summary="Fetch the server status")
    @response_schema(AdminStatusSchema(), 200)
    async def status_handler(self, request: web.BaseRequest):
        """
        Request handler for the server status information.

        Args:
            request: aiohttp request object

        Returns:
            The web response

        """
        status = {"version": __version__}
        status["label"] = self.context.settings.get("default_label")
        collector: Collector = await self.context.inject(Collector, required=False)
        if collector:
            status["timing"] = collector.results
        if self.conductor_stats:
            status["conductor"] = await self.conductor_stats()
        return web.json_response(status)

    @docs(tags=["server"], summary="Reset statistics")
    @response_schema(AdminStatusSchema(), 200)
    async def status_reset_handler(self, request: web.BaseRequest):
        """
        Request handler for resetting the timing statistics.

        Args:
            request: aiohttp request object

        Returns:
            The web response

        """
        collector: Collector = await self.context.inject(Collector, required=False)
        if collector:
            collector.reset()
        return web.json_response({})

    async def redirect_handler(self, request: web.BaseRequest):
        """Perform redirect to documentation."""
        raise web.HTTPFound("/api/doc")

    @docs(tags=["server"], summary="Liveliness check")
    @response_schema(AdminStatusLivelinessSchema(), 200)
    async def liveliness_handler(self, request: web.BaseRequest):
        """
        Request handler for liveliness check.

        Args:
            request: aiohttp request object

        Returns:
            The web response, always indicating True

        """
        app_live = self.app._state["alive"]
        if app_live:
            return web.json_response({"alive": app_live})
        else:
            raise web.HTTPServiceUnavailable(reason="Service not available")

    @docs(tags=["server"], summary="Readiness check")
    @response_schema(AdminStatusReadinessSchema(), 200)
    async def readiness_handler(self, request: web.BaseRequest):
        """
        Request handler for liveliness check.

        Args:
            request: aiohttp request object

        Returns:
            The web response, indicating readiness for further calls

        """
        app_ready = self.app._state["ready"] and self.app._state["alive"]
        if app_ready:
            return web.json_response({"ready": app_ready})
        else:
            raise web.HTTPServiceUnavailable(reason="Service not ready")

    @docs(tags=["server"], summary="Shut down server")
    async def shutdown_handler(self, request: web.BaseRequest):
        """
        Request handler for server shutdown.

        Args:
            request: aiohttp request object

        Returns:
            The web response (empty production)

        """
        self.app._state["ready"] = False
        loop = asyncio.get_event_loop()
        asyncio.ensure_future(self.conductor_stop(), loop=loop)

        return web.json_response({})

    def notify_fatal_error(self):
        """Set our readiness flags to force a restart (openshift)."""
        LOGGER.error("Received shutdown request notify_fatal_error()")
        self.app._state["ready"] = False
        self.app._state["alive"] = False

    async def websocket_handler(self, request):
        """Send notifications to admin client over websocket."""

        ws = web.WebSocketResponse()
        await ws.prepare(request)
        socket_id = str(uuid.uuid4())
        queue = BasicMessageQueue()
        loop = asyncio.get_event_loop()

        if self.admin_insecure_mode:
            # open to send websocket messages without api key auth
            queue.authenticated = True
        else:
            header_admin_api_key = request.headers.get("x-api-key")
            # authenticated via http header?
            queue.authenticated = header_admin_api_key == self.admin_api_key

        try:
            self.websocket_queues[socket_id] = queue
            await queue.enqueue(
                {
                    "topic": "settings",
                    "payload": {
                        "authenticated": queue.authenticated,
                        "label": self.context.settings.get("default_label"),
                        "endpoint": self.context.settings.get("default_endpoint"),
                        "no_receive_invites": self.context.settings.get(
                            "admin.no_receive_invites", False
                        ),
                        "help_link": self.context.settings.get("admin.help_link"),
                    },
                }
            )

            closed = False
            receive = loop.create_task(ws.receive_json())
            send = loop.create_task(queue.dequeue(timeout=5.0))

            while not closed:
                try:
                    await asyncio.wait(
                        (receive, send), return_when=asyncio.FIRST_COMPLETED
                    )
                    if ws.closed:
                        closed = True

                    if receive.done():
                        if not closed:
                            msg_received = None
                            msg_api_key = None
                            try:
                                # this call can re-raise exeptions from inside the task
                                msg_received = receive.result()
                                msg_api_key = msg_received.get("x-api-key")
                            except Exception:
                                LOGGER.exception(
                                    "Exception in websocket receiving task:"
                                )
                            if self.admin_api_key and self.admin_api_key == msg_api_key:
                                # authenticated via websocket message
                                queue.authenticated = True

                            receive = loop.create_task(ws.receive_json())

                    if send.done():
                        try:
                            msg = send.result()
                        except asyncio.TimeoutError:
                            msg = None

                        if msg is None:
                            # we send fake pings because the JS client
                            # can't detect real ones
                            msg = {
                                "topic": "ping",
                                "authenticated": queue.authenticated,
                            }
                        if not closed:
                            if msg:
                                await ws.send_json(msg)
                            send = loop.create_task(queue.dequeue(timeout=5.0))

                except asyncio.CancelledError:
                    closed = True

            if not receive.done():
                receive.cancel()
            if not send.done():
                send.cancel()

        finally:
            del self.websocket_queues[socket_id]

        return ws

    def add_webhook_target(
        self,
        target_url: str,
        topic_filter: Sequence[str] = None,
        max_attempts: int = None,
    ):
        """Add a webhook target."""
        self.webhook_targets[target_url] = WebhookTarget(
            target_url, topic_filter, max_attempts
        )

    def remove_webhook_target(self, target_url: str):
        """Remove a webhook target."""
        if target_url in self.webhook_targets:
            del self.webhook_targets[target_url]

    async def send_webhook(self, topic: str, payload: dict):
        """Add a webhook to the queue, to send to all registered targets."""
        if self.webhook_router:
            for idx, target in self.webhook_targets.items():
                if not target.topic_filter or topic in target.topic_filter:
                    self.webhook_router(
                        topic, payload, target.endpoint, target.max_attempts
                    )

        for queue in self.websocket_queues.values():
            if queue.authenticated or topic in ("ping", "settings"):
                await queue.enqueue({"topic": topic, "payload": payload})<|MERGE_RESOLUTION|>--- conflicted
+++ resolved
@@ -132,10 +132,6 @@
 async def ready_middleware(request: web.BaseRequest, handler: Coroutine):
     """Only continue if application is ready to take work."""
 
-<<<<<<< HEAD
-=======
-    print(f'\n\n== ready 1 {request.rel_url}, ready={request.app._state.get("ready")}')
->>>>>>> 872886b6
     if (
         str(request.rel_url).rstrip("/")
         in (
@@ -165,7 +161,6 @@
             LOGGER.error("Handler error with exception: %s", str(e))
             raise
 
-    print(".. ready N")
     raise web.HTTPServiceUnavailable(reason="Shutdown in progress")
 
 

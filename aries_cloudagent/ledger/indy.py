"""Indy ledger implementation."""

import asyncio
import json
import logging
import tempfile

from datetime import datetime, date
from enum import Enum
from hashlib import sha256
from os import path
from time import time
from typing import Sequence, Tuple, Union

import indy.ledger
import indy.pool
from indy.error import IndyError, ErrorCode

from ..cache.base import BaseCache
from ..issuer.base import BaseIssuer, IssuerError, DEFAULT_CRED_DEF_TAG
from ..indy.error import IndyErrorHandler
from ..messaging.credential_definitions.util import CRED_DEF_SENT_RECORD_TYPE
from ..messaging.schemas.util import SCHEMA_SENT_RECORD_TYPE
from ..storage.base import StorageRecord
from ..storage.indy import IndyStorage
from ..utils import sentinel
from ..wallet.base import BaseWallet, DIDInfo

from .base import BaseLedger
from .endpoint_type import EndpointType
from .error import (
    BadLedgerRequestError,
    ClosedPoolError,
    LedgerConfigError,
    LedgerError,
    LedgerTransactionError,
)
<<<<<<< HEAD
from .util import TAA_ACCEPTED_RECORD_TYPE
=======
from .util import TAA_ACCEPTED_RECORD_TYPE, EndpointType
>>>>>>> 0812c2d9

GENESIS_TRANSACTION_PATH = tempfile.gettempdir()
GENESIS_TRANSACTION_PATH = path.join(
    GENESIS_TRANSACTION_PATH, "indy_genesis_transactions.txt"
)


class Role(Enum):
    """Enum for indy roles."""

    STEWARD = (2,)
    TRUSTEE = (0,)
    ENDORSER = (101,)
    NETWORK_MONITOR = (201,)
    USER = (None, "")  # in case reading from file, default empty "" or None for USER
    ROLE_REMOVE = ("",)  # but indy-sdk uses "" to identify a role in reset

    @staticmethod
    def get(token: Union[str, int] = None) -> "Role":
        """
        Return enum instance corresponding to input token.

        Args:
            token: token identifying role to indy-sdk:
                "STEWARD", "TRUSTEE", "ENDORSER", "" or None
        """
        if token is None:
            return Role.USER

        for role in Role:
            if role == Role.ROLE_REMOVE:
                continue  # not a sensible role to parse from any configuration
            if isinstance(token, int) and token in role.value:
                return role
            if str(token).upper() == role.name or token in (str(v) for v in role.value):
                return role

        return None

    def to_indy_num_str(self) -> str:
        """
        Return (typically, numeric) string value that indy-sdk associates with role.

        Recall that None signifies USER and "" signifies a role undergoing reset.
        """

        return str(self.value[0]) if isinstance(self.value[0], int) else self.value[0]

    def token(self) -> str:
        """Return token identifying role to indy-sdk."""

        return self.value[0] if self in (Role.USER, Role.ROLE_REMOVE) else self.name


class IndyLedger(BaseLedger):
    """Indy ledger class."""

    LEDGER_TYPE = "indy"

    def __init__(
        self,
        pool_name: str,
        wallet: BaseWallet,
        *,
        keepalive: int = 0,
        cache: BaseCache = None,
        cache_duration: int = 600,
        read_only: bool = False,
    ):
        """
        Initialize an IndyLedger instance.

        Args:
            pool_name: The Indy pool ledger configuration name
            wallet: IndyWallet instance
            keepalive: How many seconds to keep the ledger open
            cache: The cache instance to use
            cache_duration: The TTL for ledger cache entries
        """
        self.logger = logging.getLogger(__name__)

        self.opened = False
        self.ref_count = 0
        self.ref_lock = asyncio.Lock()
        self.keepalive = keepalive
        self.close_task: asyncio.Future = None
        self.cache = cache
        self.cache_duration = cache_duration
        self.wallet = wallet
        self.pool_handle = None
        self.pool_name = pool_name
        self.taa_acceptance = None
        self.taa_cache = None
        self.read_only = read_only

        if wallet.type != "indy":
            raise LedgerConfigError("Wallet type is not 'indy'")

    @property
    def type(self) -> str:
        """Accessor for the ledger type."""
        return IndyLedger.LEDGER_TYPE

    async def create_pool_config(
        self, genesis_transactions: str, recreate: bool = False
    ):
        """Create the pool ledger configuration."""

        # indy-sdk requires a file but it's only used once to bootstrap
        # the connection so we take a string instead of create a tmp file
        txn_path = GENESIS_TRANSACTION_PATH
        with open(txn_path, "w") as genesis_file:
            genesis_file.write(genesis_transactions)
        pool_config = json.dumps({"genesis_txn": txn_path})

        if await self.check_pool_config():
            if recreate:
                self.logger.debug("Removing existing ledger config")
                await indy.pool.delete_pool_ledger_config(self.pool_name)
            else:
                raise LedgerConfigError(
                    "Ledger pool configuration already exists: %s", self.pool_name
                )

        self.logger.debug("Creating pool ledger config")
        with IndyErrorHandler(
            "Exception when creating pool ledger config", LedgerConfigError
        ):
            await indy.pool.create_pool_ledger_config(self.pool_name, pool_config)

    async def check_pool_config(self) -> bool:
        """Check if a pool config has been created."""
        pool_names = {cfg["pool"] for cfg in await indy.pool.list_pools()}
        return self.pool_name in pool_names

    async def open(self):
        """Open the pool ledger, creating it if necessary."""
        # We only support proto ver 2
        with IndyErrorHandler(
            "Exception when setting ledger protocol version", LedgerConfigError
        ):
            await indy.pool.set_protocol_version(2)

        with IndyErrorHandler(
            f"Exception when opening pool ledger {self.pool_name}", LedgerConfigError
        ):
            self.pool_handle = await indy.pool.open_pool_ledger(self.pool_name, "{}")
        self.opened = True

    async def close(self):
        """Close the pool ledger."""
        if self.opened:
            exc = None
            for attempt in range(3):
                try:
                    await indy.pool.close_pool_ledger(self.pool_handle)
                except IndyError as err:
                    await asyncio.sleep(0.01)
                    exc = err
                    continue

                self.pool_handle = None
                self.opened = False
                exc = None
                break

            if exc:
                self.logger.error("Exception when closing pool ledger")
                self.ref_count += 1  # if we are here, we should have self.ref_lock
                self.close_task = None
                raise IndyErrorHandler.wrap_error(
                    exc, "Exception when closing pool ledger", LedgerError
                )

    async def _context_open(self):
        """Open the ledger if necessary and increase the number of active references."""
        async with self.ref_lock:
            if self.close_task:
                self.close_task.cancel()
            if not self.opened:
                self.logger.debug("Opening the pool ledger")
                await self.open()
            self.ref_count += 1

    async def _context_close(self):
        """Release the reference and schedule closing of the pool ledger."""

        async def closer(timeout: int):
            """Close the pool ledger after a timeout."""
            await asyncio.sleep(timeout)
            async with self.ref_lock:
                if not self.ref_count:
                    self.logger.debug("Closing pool ledger after timeout")
                    await self.close()

        async with self.ref_lock:
            self.ref_count -= 1
            if not self.ref_count:
                if self.keepalive:
                    self.close_task = asyncio.ensure_future(closer(self.keepalive))
                else:
                    await self.close()

    async def __aenter__(self) -> "IndyLedger":
        """
        Context manager entry.

        Returns:
            The current instance

        """
        await super().__aenter__()
        await self._context_open()
        return self

    async def __aexit__(self, exc_type, exc, tb):
        """Context manager exit."""
        await self._context_close()
        await super().__aexit__(exc_type, exc, tb)

    async def _submit(
        self,
        request_json: str,
        sign: bool = None,
        taa_accept: bool = None,
        sign_did: DIDInfo = sentinel,
    ) -> str:
        """
        Sign and submit request to ledger.

        Args:
            request_json: The json string to submit
            sign: whether or not to sign the request
            taa_accept: whether to apply TAA acceptance to the (signed, write) request
            sign_did: override the signing DID

        """

        if not self.pool_handle:
            raise ClosedPoolError(
                f"Cannot sign and submit request to closed pool '{self.pool_name}'"
            )

        if sign is None or sign:
            if sign_did is sentinel:
                sign_did = await self.wallet.get_public_did()
            if sign is None:
                sign = bool(sign_did)

        if taa_accept is None and sign:
            taa_accept = True

        if sign:
            if not sign_did:
                raise BadLedgerRequestError("Cannot sign request without a public DID")
            if taa_accept:
                acceptance = await self.get_latest_txn_author_acceptance()
                if acceptance:
                    request_json = await (
                        indy.ledger.append_txn_author_agreement_acceptance_to_request(
                            request_json,
                            acceptance["text"],
                            acceptance["version"],
                            acceptance["digest"],
                            acceptance["mechanism"],
                            acceptance["time"],
                        )
                    )
            submit_op = indy.ledger.sign_and_submit_request(
                self.pool_handle, self.wallet.handle, sign_did.did, request_json
            )
        else:
            submit_op = indy.ledger.submit_request(self.pool_handle, request_json)

        with IndyErrorHandler(
            "Exception raised by ledger transaction", LedgerTransactionError
        ):
            request_result_json = await submit_op

        request_result = json.loads(request_result_json)

        operation = request_result.get("op", "")

        if operation in ("REQNACK", "REJECT"):
            raise LedgerTransactionError(
                f"Ledger rejected transaction request: {request_result['reason']}"
            )

        elif operation == "REPLY":
            return request_result_json

        else:
            raise LedgerTransactionError(
                f"Unexpected operation code from ledger: {operation}"
            )

    async def create_and_send_schema(
        self,
        issuer: BaseIssuer,
        schema_name: str,
        schema_version: str,
        attribute_names: Sequence[str],
    ) -> Tuple[str, dict]:
        """
        Send schema to ledger.

        Args:
            issuer: The issuer instance creating the schema
            schema_name: The schema name
            schema_version: The schema version
            attribute_names: A list of schema attributes

        """

        public_info = await self.wallet.get_public_did()
        if not public_info:
            raise BadLedgerRequestError("Cannot publish schema without a public DID")

        schema_info = await self.check_existing_schema(
            public_info.did, schema_name, schema_version, attribute_names
        )
        if schema_info:
            self.logger.warning("Schema already exists on ledger. Returning details.")
            schema_id, schema_def = schema_info
        else:
            if self.read_only:
                raise LedgerError(
                    "Error cannot write schema when ledger is in read only mode"
                )

            try:
                schema_id, schema_json = await issuer.create_and_store_schema(
                    public_info.did, schema_name, schema_version, attribute_names,
                )
            except IssuerError as err:
                raise LedgerError(err.message) from err
            schema_def = json.loads(schema_json)

            with IndyErrorHandler(
                "Exception when building schema request", LedgerError
            ):
                request_json = await indy.ledger.build_schema_request(
                    public_info.did, schema_json
                )

            try:
                resp = await self._submit(request_json, True, sign_did=public_info)
                try:
                    # parse sequence number out of response
                    seq_no = json.loads(resp)["result"]["txnMetadata"]["seqNo"]
                    schema_def["seqNo"] = seq_no
                except KeyError as err:
                    raise LedgerError(
                        "Failed to parse schema sequence number from ledger response"
                    ) from err
            except LedgerTransactionError as e:
                # Identify possible duplicate schema errors on indy-node < 1.9 and > 1.9
                if (
                    "can have one and only one SCHEMA with name" in e.message
                    or "UnauthorizedClientRequest" in e.message
                ):
                    # handle potential race condition if multiple agents are publishing
                    # the same schema simultaneously
                    schema_info = await self.check_existing_schema(
                        public_info.did, schema_name, schema_version, attribute_names
                    )
                    if schema_info:
                        self.logger.warning(
                            "Schema already exists on ledger. Returning details."
                            " Error: %s",
                            e,
                        )
                        schema_id, schema_def = schema_info
                else:
                    raise

            schema_id_parts = schema_id.split(":")
            schema_tags = {
                "schema_id": schema_id,
                "schema_issuer_did": public_info.did,
                "schema_name": schema_id_parts[-2],
                "schema_version": schema_id_parts[-1],
                "epoch": str(int(time())),
            }
            record = StorageRecord(SCHEMA_SENT_RECORD_TYPE, schema_id, schema_tags)
            storage = self.get_indy_storage()
            await storage.add_record(record)

        return schema_id, schema_def

    async def check_existing_schema(
        self,
        public_did: str,
        schema_name: str,
        schema_version: str,
        attribute_names: Sequence[str],
    ) -> Tuple[str, dict]:
        """Check if a schema has already been published."""
        fetch_schema_id = f"{public_did}:2:{schema_name}:{schema_version}"
        schema = await self.fetch_schema_by_id(fetch_schema_id)
        if schema:
            fetched_attrs = schema["attrNames"].copy()
            fetched_attrs.sort()
            cmp_attrs = list(attribute_names)
            cmp_attrs.sort()
            if fetched_attrs != cmp_attrs:
                raise LedgerTransactionError(
                    "Schema already exists on ledger, but attributes do not match: "
                    + f"{schema_name}:{schema_version} {fetched_attrs} != {cmp_attrs}"
                )
            return fetch_schema_id, schema

    async def get_schema(self, schema_id: str) -> dict:
        """
        Get a schema from the cache if available, otherwise fetch from the ledger.

        Args:
            schema_id: The schema id (or stringified sequence number) to retrieve

        """
        if self.cache:
            result = await self.cache.get(f"schema::{schema_id}")
            if result:
                return result

        if schema_id.isdigit():
            return await self.fetch_schema_by_seq_no(int(schema_id))
        else:
            return await self.fetch_schema_by_id(schema_id)

    async def fetch_schema_by_id(self, schema_id: str) -> dict:
        """
        Get schema from ledger.

        Args:
            schema_id: The schema id (or stringified sequence number) to retrieve

        Returns:
            Indy schema dict

        """

        public_info = await self.wallet.get_public_did()
        public_did = public_info.did if public_info else None

        with IndyErrorHandler("Exception when building schema request", LedgerError):
            request_json = await indy.ledger.build_get_schema_request(
                public_did, schema_id
            )

        response_json = await self._submit(request_json, sign_did=public_info)
        response = json.loads(response_json)
        if not response["result"]["seqNo"]:
            # schema not found
            return None

        with IndyErrorHandler("Exception when parsing schema response", LedgerError):
            _, parsed_schema_json = await indy.ledger.parse_get_schema_response(
                response_json
            )

        parsed_response = json.loads(parsed_schema_json)
        if parsed_response and self.cache:
            await self.cache.set(
                [f"schema::{schema_id}", f"schema::{response['result']['seqNo']}"],
                parsed_response,
                self.cache_duration,
            )

        return parsed_response

    async def fetch_schema_by_seq_no(self, seq_no: int):
        """
        Fetch a schema by its sequence number.

        Args:
            seq_no: schema ledger sequence number

        Returns:
            Indy schema dict

        """
        # get txn by sequence number, retrieve schema identifier components
        request_json = await indy.ledger.build_get_txn_request(
            None, None, seq_no=seq_no
        )
        response = json.loads(await self._submit(request_json))

        # transaction data format assumes node protocol >= 1.4 (circa 2018-07)
        data_txn = (response["result"].get("data", {}) or {}).get("txn", {})
        if data_txn.get("type", None) == "101":  # marks indy-sdk schema txn type
            (origin_did, name, version) = (
                data_txn["metadata"]["from"],
                data_txn["data"]["data"]["name"],
                data_txn["data"]["data"]["version"],
            )
            schema_id = f"{origin_did}:2:{name}:{version}"
            return await self.get_schema(schema_id)

        raise LedgerTransactionError(
            f"Could not get schema from ledger for seq no {seq_no}"
        )

    async def create_and_send_credential_definition(
        self,
        issuer: BaseIssuer,
        schema_id: str,
        signature_type: str = None,
        tag: str = None,
        support_revocation: bool = False,
    ) -> Tuple[str, dict, bool]:
        """
        Send credential definition to ledger and store relevant key matter in wallet.

        Args:
            issuer: The issuer instance to use for credential definition creation
            schema_id: The schema id of the schema to create cred def for
            signature_type: The signature type to use on the credential definition
            tag: Optional tag to distinguish multiple credential definitions
            support_revocation: Optional flag to enable revocation for this cred def

        Returns:
            Tuple with cred def id, cred def structure, and whether it's novel

        """
        public_info = await self.wallet.get_public_did()
        if not public_info:
            raise BadLedgerRequestError(
                "Cannot publish credential definition without a public DID"
            )

        schema = await self.get_schema(schema_id)
        if not schema:
            raise LedgerError(f"Ledger {self.pool_name} has no schema {schema_id}")

        novel = False

        # check if cred def is on ledger already
        for test_tag in [tag] if tag else ["tag", DEFAULT_CRED_DEF_TAG]:
            credential_definition_id = issuer.make_credential_definition_id(
                public_info.did, schema, signature_type, test_tag
            )
            ledger_cred_def = await self.fetch_credential_definition(
                credential_definition_id
            )
            if ledger_cred_def:
                self.logger.warning(
                    "Credential definition %s already exists on ledger %s",
                    credential_definition_id,
                    self.pool_name,
                )

                try:
                    if not await issuer.credential_definition_in_wallet(
                        credential_definition_id
                    ):
                        raise LedgerError(
                            f"Credential definition {credential_definition_id} is on "
                            f"ledger {self.pool_name} but not in wallet "
                            f"{self.wallet.name}"
                        )
                except IssuerError as err:
                    raise LedgerError(err.message) from err
                credential_definition_json = json.dumps(ledger_cred_def)
                break
        else:  # no such cred def on ledger
            try:
                if await issuer.credential_definition_in_wallet(
                    credential_definition_id
                ):
                    raise LedgerError(
                        f"Credential definition {credential_definition_id} is in "
                        f"wallet {self.wallet.name} but not on ledger {self.pool_name}"
                    )
            except IssuerError as err:
                raise LedgerError(err.message) from err

            # Cred def is neither on ledger nor in wallet: create and send it
            novel = True
            try:
                (
                    credential_definition_id,
                    credential_definition_json,
                ) = await issuer.create_and_store_credential_definition(
                    public_info.did, schema, signature_type, tag, support_revocation,
                )
            except IssuerError as err:
                raise LedgerError(err.message) from err

            if self.read_only:
                raise LedgerError(
                    "Error cannot write cred def when ledger is in read only mode"
                )

            with IndyErrorHandler(
                "Exception when building cred def request", LedgerError
            ):
                request_json = await indy.ledger.build_cred_def_request(
                    public_info.did, credential_definition_json
                )
            await self._submit(request_json, True, sign_did=public_info)

            # Add non-secrets record
            storage = self.get_indy_storage()
            schema_id_parts = schema_id.split(":")
            cred_def_tags = {
                "schema_id": schema_id,
                "schema_issuer_did": schema_id_parts[0],
                "schema_name": schema_id_parts[-2],
                "schema_version": schema_id_parts[-1],
                "issuer_did": public_info.did,
                "cred_def_id": credential_definition_id,
                "epoch": str(int(time())),
            }
            record = StorageRecord(
                CRED_DEF_SENT_RECORD_TYPE, credential_definition_id, cred_def_tags
            )
            await storage.add_record(record)

        return (credential_definition_id, json.loads(credential_definition_json), novel)

    async def get_credential_definition(self, credential_definition_id: str) -> dict:
        """
        Get a credential definition from the cache if available, otherwise the ledger.

        Args:
            credential_definition_id: The schema id of the schema to fetch cred def for

        """
        if self.cache:
            result = await self.cache.get(
                f"credential_definition::{credential_definition_id}"
            )
            if result:
                return result

        return await self.fetch_credential_definition(credential_definition_id)

    async def fetch_credential_definition(self, credential_definition_id: str) -> dict:
        """
        Get a credential definition from the ledger by id.

        Args:
            credential_definition_id: The cred def id of the cred def to fetch

        """

        public_info = await self.wallet.get_public_did()
        public_did = public_info.did if public_info else None

        with IndyErrorHandler("Exception when building cred def request", LedgerError):
            request_json = await indy.ledger.build_get_cred_def_request(
                public_did, credential_definition_id
            )

        response_json = await self._submit(request_json, sign_did=public_info)

        with IndyErrorHandler("Exception when parsing cred def response", LedgerError):
            try:
                (
                    _,
                    parsed_credential_definition_json,
                ) = await indy.ledger.parse_get_cred_def_response(response_json)
                parsed_response = json.loads(parsed_credential_definition_json)
            except IndyError as error:
                if error.error_code == ErrorCode.LedgerNotFound:
                    parsed_response = None
                else:
                    raise

        if parsed_response and self.cache:
            await self.cache.set(
                f"credential_definition::{credential_definition_id}",
                parsed_response,
                self.cache_duration,
            )

        return parsed_response

    async def credential_definition_id2schema_id(self, credential_definition_id):
        """
        From a credential definition, get the identifier for its schema.

        Args:
            credential_definition_id: The identifier of the credential definition
                from which to identify a schema
        """

        # scrape schema id or sequence number from cred def id
        tokens = credential_definition_id.split(":")
        if len(tokens) == 8:  # node protocol >= 1.4: cred def id has 5 or 8 tokens
            return ":".join(tokens[3:7])  # schema id spans 0-based positions 3-6

        # get txn by sequence number, retrieve schema identifier components
        seq_no = tokens[3]
        return (await self.get_schema(seq_no))["id"]

    async def get_key_for_did(self, did: str) -> str:
        """Fetch the verkey for a ledger DID.

        Args:
            did: The DID to look up on the ledger or in the cache
        """
        nym = self.did_to_nym(did)
        public_info = await self.wallet.get_public_did()
        public_did = public_info.did if public_info else None
        with IndyErrorHandler("Exception when building nym request", LedgerError):
            request_json = await indy.ledger.build_get_nym_request(public_did, nym)
        response_json = await self._submit(request_json, sign_did=public_info)
        data_json = (json.loads(response_json))["result"]["data"]
        return json.loads(data_json)["verkey"] if data_json else None

    async def get_all_endpoints_for_did(self, did: str) -> dict:
        """Fetch all endpoints for a ledger DID.

        Args:
            did: The DID to look up on the ledger or in the cache
        """
        nym = self.did_to_nym(did)
        public_info = await self.wallet.get_public_did()
        public_did = public_info.did if public_info else None
        with IndyErrorHandler("Exception when building attribute request", LedgerError):
            request_json = await indy.ledger.build_get_attrib_request(
                public_did, nym, "endpoint", None, None
            )
        response_json = await self._submit(request_json, sign_did=public_info)
        data_json = json.loads(response_json)["result"]["data"]

        if data_json:
            endpoints = json.loads(data_json).get("endpoint", None)
        else:
            endpoints = None

        return endpoints

    async def get_endpoint_for_did(
        self, did: str, endpoint_type: EndpointType = None
    ) -> str:
        """Fetch the endpoint for a ledger DID.

        Args:
            did: The DID to look up on the ledger or in the cache
            endpoint_type: The type of the endpoint. If none given, returns all
        """

        if not endpoint_type:
            endpoint_type = EndpointType.ENDPOINT
        nym = self.did_to_nym(did)
        public_info = await self.wallet.get_public_did()
        public_did = public_info.did if public_info else None
        with IndyErrorHandler("Exception when building attribute request", LedgerError):
            request_json = await indy.ledger.build_get_attrib_request(
                public_did, nym, "endpoint", None, None
            )
        response_json = await self._submit(request_json, sign_did=public_info)
        data_json = json.loads(response_json)["result"]["data"]
        if data_json:
            endpoint = json.loads(data_json).get("endpoint", None)
            address = endpoint.get(endpoint_type.indy, None) if endpoint else None
        else:
            address = None

        return address

    async def update_endpoint_for_did(
        self, did: str, endpoint: str, endpoint_type: EndpointType = None
    ) -> bool:
        """Check and update the endpoint on the ledger.

        Args:
            did: The ledger DID
            endpoint: The endpoint address
            endpoint_type: The type of the endpoint
        """
        if not endpoint_type:
            endpoint_type = EndpointType.ENDPOINT

        all_exist_endpoints = await self.get_all_endpoints_for_did(did)
        exist_endpoint_of_type = (
            all_exist_endpoints.get(endpoint_type.indy, None)
            if all_exist_endpoints
            else None
        )

        if exist_endpoint_of_type != endpoint:
            if self.read_only:
                raise LedgerError(
                    "Error cannot update endpoint when ledger is in read only mode"
                )

            nym = self.did_to_nym(did)

            if all_exist_endpoints:
                all_exist_endpoints[endpoint_type.indy] = endpoint
                attr_json = json.dumps({"endpoint": all_exist_endpoints})
            else:
                attr_json = json.dumps({"endpoint": {endpoint_type.indy: endpoint}})

            with IndyErrorHandler(
                "Exception when building attribute request", LedgerError
            ):
                request_json = await indy.ledger.build_attrib_request(
                    nym, nym, None, attr_json, None
                )
            await self._submit(request_json, True, True)
            return True
        return False

    async def register_nym(
        self, did: str, verkey: str, alias: str = None, role: str = None
    ):
        """
        Register a nym on the ledger.

        Args:
            did: DID to register on the ledger.
            verkey: The verification key of the keypair.
            alias: Human-friendly alias to assign to the DID.
            role: For permissioned ledgers, what role should the new DID have.
        """
        if self.read_only:
            raise LedgerError(
                "Error cannot register nym when ledger is in read only mode"
            )

        public_info = await self.wallet.get_public_did()
        public_did = public_info.did if public_info else None
        with IndyErrorHandler("Exception when building nym request", LedgerError):
            request_json = await indy.ledger.build_nym_request(
                public_did, did, verkey, alias, role
            )

        await self._submit(request_json)

    async def get_nym_role(self, did: str) -> Role:
        """
        Return the role of the input public DID's NYM on the ledger.

        Args:
            did: DID to query for role on the ledger.
        """
        public_info = await self.wallet.get_public_did()
        public_did = public_info.did if public_info else None

        with IndyErrorHandler("Exception when building get-nym request", LedgerError):
            request_json = await indy.ledger.build_get_nym_request(public_did, did)

        response_json = await self._submit(request_json)
        response = json.loads(response_json)
        nym_data = json.loads(response["result"]["data"])
        if not nym_data:
            raise BadLedgerRequestError(f"DID {did} is not public")

        return Role.get(nym_data["role"])

    def nym_to_did(self, nym: str) -> str:
        """Format a nym with the ledger's DID prefix."""
        if nym:
            # remove any existing prefix
            nym = self.did_to_nym(nym)
            return f"did:sov:{nym}"

    async def rotate_public_did_keypair(self, next_seed: str = None) -> None:
        """
        Rotate keypair for public DID: create new key, submit to ledger, update wallet.

        Args:
            next_seed: seed for incoming ed25519 keypair (default random)
        """
        # generate new key
        public_info = await self.wallet.get_public_did()
        public_did = public_info.did
        verkey = await self.wallet.rotate_did_keypair_start(public_did, next_seed)

        # submit to ledger (retain role and alias)
        nym = self.did_to_nym(public_did)
        with IndyErrorHandler("Exception when building nym request", LedgerError):
            request_json = await indy.ledger.build_get_nym_request(public_did, nym)

        response_json = await self._submit(request_json)
        data = json.loads((json.loads(response_json))["result"]["data"])
        if not data:
            raise BadLedgerRequestError(
                f"Ledger has no public DID for wallet {self.wallet.name}"
            )
        seq_no = data["seqNo"]

        with IndyErrorHandler("Exception when building get-txn request", LedgerError):
            txn_req_json = await indy.ledger.build_get_txn_request(None, None, seq_no)

        txn_resp_json = await self._submit(txn_req_json)
        txn_resp = json.loads(txn_resp_json)
        txn_resp_data = txn_resp["result"]["data"]
        if not txn_resp_data:
            raise BadLedgerRequestError(
                f"Bad or missing ledger NYM transaction for DID {public_did}"
            )
        txn_data_data = txn_resp_data["txn"]["data"]
        role_token = Role.get(txn_data_data.get("role")).token()
        alias = txn_data_data.get("alias")
        await self.register_nym(public_did, verkey, role_token, alias)

        # update wallet
        await self.wallet.rotate_did_keypair_apply(public_did)

    async def get_txn_author_agreement(self, reload: bool = False) -> dict:
        """Get the current transaction author agreement, fetching it if necessary."""
        if not self.taa_cache or reload:
            self.taa_cache = await self.fetch_txn_author_agreement()
        return self.taa_cache

    async def fetch_txn_author_agreement(self) -> dict:
        """Fetch the current AML and TAA from the ledger."""
        public_info = await self.wallet.get_public_did()
        public_did = public_info.did if public_info else None

        get_aml_req = await indy.ledger.build_get_acceptance_mechanisms_request(
            public_did, None, None
        )
        response_json = await self._submit(get_aml_req, sign_did=public_info)
        aml_found = (json.loads(response_json))["result"]["data"]

        get_taa_req = await indy.ledger.build_get_txn_author_agreement_request(
            public_did, None
        )
        response_json = await self._submit(get_taa_req, sign_did=public_info)
        taa_found = (json.loads(response_json))["result"]["data"]
        taa_required = bool(taa_found and taa_found["text"])
        if taa_found:
            taa_found["digest"] = self.taa_digest(
                taa_found["version"], taa_found["text"]
            )

        return {
            "aml_record": aml_found,
            "taa_record": taa_found,
            "taa_required": taa_required,
        }

    def get_indy_storage(self) -> IndyStorage:
        """Get an IndyStorage instance for the current wallet."""
        return IndyStorage(self.wallet)

    def taa_rough_timestamp(self) -> int:
        """Get a timestamp accurate to the day.

        Anything more accurate is a privacy concern.
        """
        return int(datetime.combine(date.today(), datetime.min.time()).timestamp())

    def taa_digest(self, version: str, text: str):
        """Generate the digest of a TAA record."""
        if not version or not text:
            raise ValueError("Bad input for TAA digest")
        taa_plaintext = version + text
        return sha256(taa_plaintext.encode("utf-8")).digest().hex()

    async def accept_txn_author_agreement(
        self, taa_record: dict, mechanism: str, accept_time: int = None
    ):
        """Save a new record recording the acceptance of the TAA."""
        if not accept_time:
            accept_time = self.taa_rough_timestamp()
        acceptance = {
            "text": taa_record["text"],
            "version": taa_record["version"],
            "digest": taa_record["digest"],
            "mechanism": mechanism,
            "time": accept_time,
        }
        record = StorageRecord(
            TAA_ACCEPTED_RECORD_TYPE,
            json.dumps(acceptance),
            {"pool_name": self.pool_name},
        )
        storage = self.get_indy_storage()
        await storage.add_record(record)
        if self.cache:
            cache_key = TAA_ACCEPTED_RECORD_TYPE + "::" + self.pool_name
            await self.cache.set(cache_key, acceptance, self.cache_duration)

    async def get_latest_txn_author_acceptance(self) -> dict:
        """Look up the latest TAA acceptance."""
        cache_key = TAA_ACCEPTED_RECORD_TYPE + "::" + self.pool_name
        acceptance = self.cache and await self.cache.get(cache_key)
        if not acceptance:
            storage = self.get_indy_storage()
            tag_filter = {"pool_name": self.pool_name}
            found = await storage.search_records(
                TAA_ACCEPTED_RECORD_TYPE, tag_filter
            ).fetch_all()
            if found:
                records = list(json.loads(record.value) for record in found)
                records.sort(key=lambda v: v["time"], reverse=True)
                acceptance = records[0]
            else:
                acceptance = {}
            if self.cache:
                await self.cache.set(cache_key, acceptance, self.cache_duration)
        return acceptance

    async def get_revoc_reg_def(self, revoc_reg_id: str) -> dict:
        """Get revocation registry definition by ID."""
        public_info = await self.wallet.get_public_did()
        try:
            fetch_req = await indy.ledger.build_get_revoc_reg_def_request(
                public_info and public_info.did, revoc_reg_id
            )
            response_json = await self._submit(fetch_req, sign_did=public_info)
            (
                found_id,
                found_def_json,
            ) = await indy.ledger.parse_get_revoc_reg_def_response(response_json)
        except IndyError as e:
            logging.error(
                f"get_revoc_reg_def failed with revoc_reg_id={revoc_reg_id}. "
                f"{e.error_code}: {e.message}"
            )
            raise e

        assert found_id == revoc_reg_id
        return json.loads(found_def_json)

    async def get_revoc_reg_entry(self, revoc_reg_id: str, timestamp: int):
        """Get revocation registry entry by revocation registry ID and timestamp."""
        public_info = await self.wallet.get_public_did()
        fetch_req = await indy.ledger.build_get_revoc_reg_request(
            public_info and public_info.did, revoc_reg_id, timestamp
        )
        response_json = await self._submit(fetch_req, sign_did=public_info)
        (
            found_id,
            found_reg_json,
            ledger_timestamp,
        ) = await indy.ledger.parse_get_revoc_reg_response(response_json)
        assert found_id == revoc_reg_id
        return json.loads(found_reg_json), ledger_timestamp

    async def get_revoc_reg_delta(
        self, revoc_reg_id: str, timestamp_from=0, timestamp_to=None
    ) -> (dict, int):
        """
        Look up a revocation registry delta by ID.

        :param revoc_reg_id revocation registry id
        :param timestamp_from from time. a total number of seconds from Unix Epoch
        :param timestamp_to to time. a total number of seconds from Unix Epoch

        :returns delta response, delta timestamp
        """
        if timestamp_to is None:
            timestamp_to = int(time())
        public_info = await self.wallet.get_public_did()
        fetch_req = await indy.ledger.build_get_revoc_reg_delta_request(
            public_info and public_info.did, revoc_reg_id, timestamp_from, timestamp_to
        )
        response_json = await self._submit(fetch_req, sign_did=public_info)
        (
            found_id,
            found_delta_json,
            delta_timestamp,
        ) = await indy.ledger.parse_get_revoc_reg_delta_response(response_json)
        assert found_id == revoc_reg_id
        return json.loads(found_delta_json), delta_timestamp

    async def send_revoc_reg_def(self, revoc_reg_def: dict, issuer_did: str = None):
        """Publish a revocation registry definition to the ledger."""
        # NOTE - issuer DID could be extracted from the revoc_reg_def ID
        if issuer_did:
            did_info = await self.wallet.get_local_did(issuer_did)
        else:
            did_info = await self.wallet.get_public_did()
        if not did_info:
            raise LedgerTransactionError(
                "No issuer DID found for revocation registry definition"
            )
        request_json = await indy.ledger.build_revoc_reg_def_request(
            did_info.did, json.dumps(revoc_reg_def)
        )
        await self._submit(request_json, True, True, did_info)

    async def send_revoc_reg_entry(
        self,
        revoc_reg_id: str,
        revoc_def_type: str,
        revoc_reg_entry: dict,
        issuer_did: str = None,
    ):
        """Publish a revocation registry entry to the ledger."""
        if issuer_did:
            did_info = await self.wallet.get_local_did(issuer_did)
        else:
            did_info = await self.wallet.get_public_did()
        if not did_info:
            raise LedgerTransactionError(
                "No issuer DID found for revocation registry entry"
            )
        request_json = await indy.ledger.build_revoc_reg_entry_request(
            did_info.did, revoc_reg_id, revoc_def_type, json.dumps(revoc_reg_entry)
        )
        await self._submit(request_json, True, True, did_info)<|MERGE_RESOLUTION|>--- conflicted
+++ resolved
@@ -35,11 +35,7 @@
     LedgerError,
     LedgerTransactionError,
 )
-<<<<<<< HEAD
 from .util import TAA_ACCEPTED_RECORD_TYPE
-=======
-from .util import TAA_ACCEPTED_RECORD_TYPE, EndpointType
->>>>>>> 0812c2d9
 
 GENESIS_TRANSACTION_PATH = tempfile.gettempdir()
 GENESIS_TRANSACTION_PATH = path.join(

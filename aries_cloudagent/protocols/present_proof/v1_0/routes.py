"""Admin routes for presentations."""

import json

from aiohttp import web
from aiohttp_apispec import (
    docs,
    match_info_schema,
    querystring_schema,
    request_schema,
    response_schema,
)
from marshmallow import fields, Schema, validate, validates_schema
from marshmallow.exceptions import ValidationError

from ....connections.models.connection_record import ConnectionRecord
from ....holder.base import BaseHolder, HolderError
from ....ledger.error import LedgerError
from ....messaging.decorators.attach_decorator import AttachDecorator
from ....messaging.models.base import BaseModelError
from ....messaging.valid import (
    INDY_CRED_DEF_ID,
    INDY_DID,
    INDY_EXTRA_WQL,
    INDY_PREDICATE,
    INDY_SCHEMA_ID,
    INDY_VERSION,
    INT_EPOCH,
    NATURAL_NUM,
    UUIDFour,
    UUID4,
    WHOLE_NUM,
)
from ....storage.error import StorageError, StorageNotFoundError
from ....indy.util import generate_pr_nonce

from ...problem_report.v1_0 import internal_error

from .manager import PresentationManager
from .message_types import ATTACH_DECO_IDS, PRESENTATION_REQUEST, SPEC_URI
from .messages.inner.presentation_preview import (
    PresentationPreview,
    PresentationPreviewSchema,
)
from .messages.presentation_proposal import PresentationProposal
from .messages.presentation_request import PresentationRequest
from .models.presentation_exchange import (
    V10PresentationExchange,
    V10PresentationExchangeSchema,
)


from ....utils.tracing import trace_event, get_timer, AdminAPIMessageTracingSchema


class V10PresentationExchangeListQueryStringSchema(Schema):
    """Parameters and validators for presentation exchange list query."""

    connection_id = fields.UUID(
        description="Connection identifier",
        required=False,
        example=UUIDFour.EXAMPLE,  # typically but not necessarily a UUID4
    )
    thread_id = fields.UUID(
        description="Thread identifier",
        required=False,
        example=UUIDFour.EXAMPLE,  # typically but not necessarily a UUID4
    )
    role = fields.Str(
        description="Role assigned in presentation exchange",
        required=False,
        validate=validate.OneOf(
            [
                getattr(V10PresentationExchange, m)
                for m in vars(V10PresentationExchange)
                if m.startswith("ROLE_")
            ]
        ),
    )
    state = fields.Str(
        description="Presentation exchange state",
        required=False,
        validate=validate.OneOf(
            [
                getattr(V10PresentationExchange, m)
                for m in vars(V10PresentationExchange)
                if m.startswith("STATE_")
            ]
        ),
    )


class V10PresentationExchangeListSchema(Schema):
    """Result schema for an Aries RFC 37 v1.0 presentation exchange query."""

    results = fields.List(
        fields.Nested(V10PresentationExchangeSchema()),
        description="Aries RFC 37 v1.0 presentation exchange records",
    )


class V10PresentationProposalRequestSchema(AdminAPIMessageTracingSchema):
    """Request schema for sending a presentation proposal admin message."""

    connection_id = fields.UUID(
        description="Connection identifier", required=True, example=UUIDFour.EXAMPLE
    )
    comment = fields.Str(
        description="Human-readable comment", required=False, default=""
    )
    presentation_proposal = fields.Nested(PresentationPreviewSchema(), required=True)
    auto_present = fields.Boolean(
        description=(
            "Whether to respond automatically to presentation requests, building "
            "and presenting requested proof"
        ),
        required=False,
        default=False,
    )
    trace = fields.Bool(
        description="Whether to trace event (default false)",
        required=False,
        example=False,
    )


class IndyProofReqPredSpecRestrictionsSchema(Schema):
    """Schema for restrictions in attr or pred specifier indy proof request."""

    schema_id = fields.String(
        description="Schema identifier", required=False, **INDY_SCHEMA_ID
    )
    schema_issuer_did = fields.String(
        description="Schema issuer (origin) DID", required=False, **INDY_DID
    )
    schema_name = fields.String(
        example="transcript", description="Schema name", required=False
    )
    schema_version = fields.String(
        description="Schema version", required=False, **INDY_VERSION
    )
    issuer_did = fields.String(
        description="Credential issuer DID", required=False, **INDY_DID
    )
    cred_def_id = fields.String(
        description="Credential definition identifier",
        required=False,
        **INDY_CRED_DEF_ID,
    )


class IndyProofReqNonRevokedSchema(Schema):
    """Non-revocation times specification in indy proof request."""

    fro = fields.Int(
        description="Earliest epoch of interest for non-revocation proof",
        required=False,
        data_key="from",
        **INT_EPOCH,
    )
    to = fields.Int(
        description="Latest epoch of interest for non-revocation proof",
        required=False,
        **INT_EPOCH,
    )

    @validates_schema
    def validate_fields(self, data, **kwargs):
        """
        Validate schema fields - must have from, to, or both.

        Args:
            data: The data to validate

        Raises:
            ValidationError: if data has neither from nor to

        """
        if not (data.get("from") or data.get("to")):
            raise ValidationError(
                "Non-revocation interval must have at least one end", ("fro", "to")
            )


class IndyProofReqAttrSpecSchema(Schema):
    """Schema for attribute specification in indy proof request."""

    name = fields.String(
        example="favouriteDrink", description="Attribute name", required=False
    )
    names = fields.List(
        fields.String(example="age"),
        description="Attribute name group",
        required=False,
    )
    restrictions = fields.List(
        fields.Dict(
            keys=fields.Str(
                validate=validate.Regexp(
                    "^schema_id|"
                    "schema_issuer_did|"
                    "schema_name|"
                    "schema_version|"
                    "issuer_did|"
                    "cred_def_id|"
                    "attr::.+::value$"  # indy does not support attr::...::marker here
                ),
                example="cred_def_id",  # marshmallow/apispec v3.0 ignores
            ),
            values=fields.Str(example=INDY_CRED_DEF_ID["example"]),
        ),
        description=(
            "If present, credential must satisfy one of given restrictions: specify "
            "schema_id, schema_issuer_did, schema_name, schema_version, "
            "issuer_did, cred_def_id, and/or attr::<attribute-name>::value "
            "where <attribute-name> represents a credential attribute name"
        ),
        required=False,
    )
    non_revoked = fields.Nested(IndyProofReqNonRevokedSchema(), required=False)

    @validates_schema
    def validate_fields(self, data, **kwargs):
        """
        Validate schema fields.

        Data must have exactly one of name or names; if names then restrictions are
        mandatory.

        Args:
            data: The data to validate

        Raises:
            ValidationError: if data has both or neither of name and names

        """
        if ("name" in data) == ("names" in data):
            raise ValidationError(
                "Attribute specification must have either name or names but not both"
            )
        restrictions = data.get("restrictions")
        if ("names" in data) and (not restrictions or all(not r for r in restrictions)):
            raise ValidationError(
                "Attribute specification on 'names' must have non-empty restrictions"
            )


class IndyProofReqPredSpecSchema(Schema):
    """Schema for predicate specification in indy proof request."""

    name = fields.String(example="index", description="Attribute name", required=True)
    p_type = fields.String(
        description="Predicate type ('<', '<=', '>=', or '>')",
        required=True,
        **INDY_PREDICATE,
    )
    p_value = fields.Integer(description="Threshold value", required=True)
    restrictions = fields.List(
        fields.Nested(IndyProofReqPredSpecRestrictionsSchema()),
        description="If present, credential must satisfy one of given restrictions",
        required=False,
    )
    non_revoked = fields.Nested(IndyProofReqNonRevokedSchema(), required=False)


class IndyProofRequestSchema(Schema):
    """Schema for indy proof request."""

    nonce = fields.String(description="Nonce", required=False, example="1234567890")
    name = fields.String(
        description="Proof request name",
        required=False,
        example="Proof request",
        default="Proof request",
    )
    version = fields.String(
        description="Proof request version",
        required=False,
        default="1.0",
        **INDY_VERSION,
    )
    requested_attributes = fields.Dict(
        description=("Requested attribute specifications of proof request"),
        required=True,
        keys=fields.Str(example="0_attr_uuid"),  # marshmallow/apispec v3.0 ignores
        values=fields.Nested(IndyProofReqAttrSpecSchema()),
    )
    requested_predicates = fields.Dict(
        description=("Requested predicate specifications of proof request"),
        required=True,
        keys=fields.Str(example="0_age_GE_uuid"),  # marshmallow/apispec v3.0 ignores
        values=fields.Nested(IndyProofReqPredSpecSchema()),
    )
    non_revoked = fields.Nested(IndyProofReqNonRevokedSchema(), required=False)


class V10PresentationCreateRequestRequestSchema(AdminAPIMessageTracingSchema):
    """Request schema for creating a proof request free of any connection."""

    proof_request = fields.Nested(IndyProofRequestSchema(), required=True)
    comment = fields.Str(required=False)
    trace = fields.Bool(
        description="Whether to trace event (default false)",
        required=False,
        example=False,
    )


class V10PresentationSendRequestRequestSchema(
    V10PresentationCreateRequestRequestSchema
):
    """Request schema for sending a proof request on a connection."""

    connection_id = fields.UUID(
        description="Connection identifier", required=True, example=UUIDFour.EXAMPLE
    )


class IndyRequestedCredsRequestedAttrSchema(Schema):
    """Schema for requested attributes within indy requested credentials structure."""

    cred_id = fields.Str(
        example="3fa85f64-5717-4562-b3fc-2c963f66afa6",
        description=(
            "Wallet credential identifier (typically but not necessarily a UUID)"
        ),
        required=True,
    )
    revealed = fields.Bool(
        description="Whether to reveal attribute in proof", required=True
    )
    timestamp = fields.Int(
        description="Epoch timestamp of interest for non-revocation proof",
        required=False,
        **INT_EPOCH,
    )


class IndyRequestedCredsRequestedPredSchema(Schema):
    """Schema for requested predicates within indy requested credentials structure."""

    cred_id = fields.Str(
        description=(
            "Wallet credential identifier (typically but not necessarily a UUID)"
        ),
        example="3fa85f64-5717-4562-b3fc-2c963f66afa6",
        required=True,
    )
    timestamp = fields.Int(
        description="Epoch timestamp of interest for non-revocation proof",
        required=False,
        **INT_EPOCH,
    )


class V10PresentationRequestSchema(AdminAPIMessageTracingSchema):
    """Request schema for sending a presentation."""

    self_attested_attributes = fields.Dict(
        description=("Self-attested attributes to build into proof"),
        required=True,
        keys=fields.Str(example="attr_name"),  # marshmallow/apispec v3.0 ignores
        values=fields.Str(
            example="self_attested_value",
            description=(
                "Self-attested attribute values to use in requested-credentials "
                "structure for proof construction"
            ),
        ),
    )
    requested_attributes = fields.Dict(
        description=(
            "Nested object mapping proof request attribute referents to "
            "requested-attribute specifiers"
        ),
        required=True,
        keys=fields.Str(example="attr_referent"),  # marshmallow/apispec v3.0 ignores
        values=fields.Nested(IndyRequestedCredsRequestedAttrSchema()),
    )
    requested_predicates = fields.Dict(
        description=(
            "Nested object mapping proof request predicate referents to "
            "requested-predicate specifiers"
        ),
        required=True,
        keys=fields.Str(example="pred_referent"),  # marshmallow/apispec v3.0 ignores
        values=fields.Nested(IndyRequestedCredsRequestedPredSchema()),
    )
    trace = fields.Bool(
        description="Whether to trace event (default false)",
        required=False,
        example=False,
    )


class CredentialsFetchQueryStringSchema(Schema):
    """Parameters and validators for credentials fetch request query string."""

    referent = fields.Str(
        description="Proof request referents of interest, comma-separated",
        required=False,
        example="1_name_uuid,2_score_uuid",
    )
    start = fields.Int(description="Start index", required=False, **WHOLE_NUM)
    count = fields.Int(
        description="Maximum number to retrieve", required=False, **NATURAL_NUM
    )
    extra_query = fields.Str(
        description="(JSON) object mapping referents to extra WQL queries",
        required=False,
        **INDY_EXTRA_WQL,
    )


class PresExIdMatchInfoSchema(Schema):
    """Path parameters and validators for request taking presentation exchange id."""

    pres_ex_id = fields.Str(
        description="Presentation exchange identifier", required=True, **UUID4
    )


@docs(tags=["present-proof"], summary="Fetch all present-proof exchange records")
@querystring_schema(V10PresentationExchangeListQueryStringSchema)
@response_schema(V10PresentationExchangeListSchema(), 200)
async def presentation_exchange_list(request: web.BaseRequest):
    """
    Request handler for searching presentation exchange records.

    Args:
        request: aiohttp request object

    Returns:
        The presentation exchange list response

    """
    context = request["context"]
    tag_filter = {}
    if "thread_id" in request.query and request.query["thread_id"] != "":
        tag_filter["thread_id"] = request.query["thread_id"]
    post_filter = {
        k: request.query[k]
        for k in ("connection_id", "role", "state")
        if request.query.get(k, "") != ""
    }

    try:
        records = await V10PresentationExchange.query(context, tag_filter, post_filter)
        results = [record.serialize() for record in records]
    except (StorageError, BaseModelError) as err:
        raise web.HTTPBadRequest(reason=err.roll_up) from err

    return web.json_response({"results": results})


@docs(tags=["present-proof"], summary="Fetch a single presentation exchange record")
@match_info_schema(PresExIdMatchInfoSchema())
@response_schema(V10PresentationExchangeSchema(), 200)
async def presentation_exchange_retrieve(request: web.BaseRequest):
    """
    Request handler for fetching a single presentation exchange record.

    Args:
        request: aiohttp request object

    Returns:
        The presentation exchange record response

    """
<<<<<<< HEAD
    context = request.app["request_context"]
    outbound_handler = request.app["outbound_message_router"]

=======
    context = request["context"]
>>>>>>> a2caf50b
    presentation_exchange_id = request.match_info["pres_ex_id"]
    pres_ex_record = None
    try:
        pres_ex_record = await V10PresentationExchange.retrieve_by_id(
            context, presentation_exchange_id
        )
        result = pres_ex_record.serialize()
    except StorageNotFoundError as err:
        raise web.HTTPNotFound(reason=err.roll_up) from err
    except (BaseModelError, StorageError) as err:
        await internal_error(err, web.HTTPBadRequest, pres_ex_record, outbound_handler)

    return web.json_response(result)


@docs(
    tags=["present-proof"],
    summary="Fetch credentials for a presentation request from wallet",
)
@match_info_schema(PresExIdMatchInfoSchema())
@querystring_schema(CredentialsFetchQueryStringSchema())
async def presentation_exchange_credentials_list(request: web.BaseRequest):
    """
    Request handler for searching applicable credential records.

    Args:
        request: aiohttp request object

    Returns:
        The credential list response

    """
<<<<<<< HEAD
    context = request.app["request_context"]
    outbound_handler = request.app["outbound_message_router"]
=======
    context = request["context"]
>>>>>>> a2caf50b

    presentation_exchange_id = request.match_info["pres_ex_id"]
    referents = request.query.get("referent")
    presentation_referents = (
        (r.strip() for r in referents.split(",")) if referents else ()
    )

    try:
        pres_ex_record = await V10PresentationExchange.retrieve_by_id(
            context, presentation_exchange_id
        )
    except StorageNotFoundError as err:
        raise web.HTTPNotFound(reason=err.roll_up) from err

    start = request.query.get("start")
    count = request.query.get("count")

    # url encoded json extra_query
    encoded_extra_query = request.query.get("extra_query") or "{}"
    extra_query = json.loads(encoded_extra_query)

    # defaults
    start = int(start) if isinstance(start, str) else 0
    count = int(count) if isinstance(count, str) else 10

    holder: BaseHolder = await context.inject(BaseHolder)
    try:
        credentials = await holder.get_credentials_for_presentation_request_by_referent(
            pres_ex_record.presentation_request,
            presentation_referents,
            start,
            count,
            extra_query,
        )
    except HolderError as err:
        await internal_error(err, web.HTTPBadRequest, pres_ex_record, outbound_handler)

    pres_ex_record.log_state(
        context,
        "Retrieved presentation credentials",
        {
            "presentation_exchange_id": presentation_exchange_id,
            "referents": presentation_referents,
            "extra_query": extra_query,
            "credentials": credentials,
        },
    )
    return web.json_response(credentials)


@docs(tags=["present-proof"], summary="Sends a presentation proposal")
@request_schema(V10PresentationProposalRequestSchema())
@response_schema(V10PresentationExchangeSchema(), 200)
async def presentation_exchange_send_proposal(request: web.BaseRequest):
    """
    Request handler for sending a presentation proposal.

    Args:
        request: aiohttp request object

    Returns:
        The presentation exchange details

    """
    r_time = get_timer()

    context = request["context"]
    outbound_handler = request.app["outbound_message_router"]

    body = await request.json()

    comment = body.get("comment")
    connection_id = body.get("connection_id")

    # Aries RFC 37 calls it a proposal in the proposal struct but it's of type preview
    presentation_preview = body.get("presentation_proposal")
    connection_record = None
    try:
        connection_record = await ConnectionRecord.retrieve_by_id(
            context, connection_id
        )
        presentation_proposal_message = PresentationProposal(
            comment=comment,
            presentation_proposal=PresentationPreview.deserialize(presentation_preview),
        )
    except (BaseModelError, StorageError) as err:
        await internal_error(
            err, web.HTTPBadRequest, connection_record, outbound_handler
        )

    if not connection_record.is_ready:
        raise web.HTTPForbidden(reason=f"Connection {connection_id} not ready")

    trace_msg = body.get("trace")
    presentation_proposal_message.assign_trace_decorator(
        context.settings, trace_msg,
    )
    auto_present = body.get(
        "auto_present", context.settings.get("debug.auto_respond_presentation_request")
    )

    presentation_manager = PresentationManager(context)
    pres_ex_record = None
    try:
        pres_ex_record = await presentation_manager.create_exchange_for_proposal(
            connection_id=connection_id,
            presentation_proposal_message=presentation_proposal_message,
            auto_present=auto_present,
        )
        result = pres_ex_record.serialize()
    except (BaseModelError, StorageError) as err:
        await internal_error(
            err,
            web.HTTPBadRequest,
            pres_ex_record or connection_record,
            outbound_handler,
        )

    await outbound_handler(presentation_proposal_message, connection_id=connection_id)

    trace_event(
        context.settings,
        presentation_proposal_message,
        outcome="presentation_exchange_propose.END",
        perf_counter=r_time,
    )

    return web.json_response(result)


@docs(
    tags=["present-proof"],
    summary="""
    Creates a presentation request not bound to any proposal or existing connection
    """,
)
@request_schema(V10PresentationCreateRequestRequestSchema())
@response_schema(V10PresentationExchangeSchema(), 200)
async def presentation_exchange_create_request(request: web.BaseRequest):
    """
    Request handler for creating a free presentation request.

    The presentation request will not be bound to any proposal
    or existing connection.

    Args:
        request: aiohttp request object

    Returns:
        The presentation exchange details

    """
    r_time = get_timer()

    context = request["context"]
    outbound_handler = request.app["outbound_message_router"]

    body = await request.json()

    comment = body.get("comment")
    indy_proof_request = body.get("proof_request")
    if not indy_proof_request.get("nonce"):
        indy_proof_request["nonce"] = await generate_pr_nonce()

    presentation_request_message = PresentationRequest(
        comment=comment,
        request_presentations_attach=[
            AttachDecorator.from_indy_dict(
                indy_dict=indy_proof_request,
                ident=ATTACH_DECO_IDS[PRESENTATION_REQUEST],
            )
        ],
    )
    trace_msg = body.get("trace")
    presentation_request_message.assign_trace_decorator(
        context.settings, trace_msg,
    )

    presentation_manager = PresentationManager(context)
    pres_ex_record = None
    try:
        (pres_ex_record) = await presentation_manager.create_exchange_for_request(
            connection_id=None,
            presentation_request_message=presentation_request_message,
        )
        result = pres_ex_record.serialize()
    except (BaseModelError, StorageError) as err:
        await internal_error(err, web.HTTPBadRequest, pres_ex_record, outbound_handler)

    await outbound_handler(presentation_request_message, connection_id=None)

    trace_event(
        context.settings,
        presentation_request_message,
        outcome="presentation_exchange_create_request.END",
        perf_counter=r_time,
    )

    return web.json_response(result)


@docs(
    tags=["present-proof"],
    summary="Sends a free presentation request not bound to any proposal",
)
@request_schema(V10PresentationSendRequestRequestSchema())
@response_schema(V10PresentationExchangeSchema(), 200)
async def presentation_exchange_send_free_request(request: web.BaseRequest):
    """
    Request handler for sending a presentation request free from any proposal.

    Args:
        request: aiohttp request object

    Returns:
        The presentation exchange details

    """
    r_time = get_timer()

    context = request["context"]
    outbound_handler = request.app["outbound_message_router"]

    body = await request.json()

    connection_id = body.get("connection_id")
    try:
        connection_record = await ConnectionRecord.retrieve_by_id(
            context, connection_id
        )
    except StorageNotFoundError as err:
        raise web.HTTPBadRequest(reason=err.roll_up) from err

    if not connection_record.is_ready:
        raise web.HTTPForbidden(reason=f"Connection {connection_id} not ready")

    comment = body.get("comment")
    indy_proof_request = body.get("proof_request")
    if not indy_proof_request.get("nonce"):
        indy_proof_request["nonce"] = await generate_pr_nonce()

    presentation_request_message = PresentationRequest(
        comment=comment,
        request_presentations_attach=[
            AttachDecorator.from_indy_dict(
                indy_dict=indy_proof_request,
                ident=ATTACH_DECO_IDS[PRESENTATION_REQUEST],
            )
        ],
    )
    trace_msg = body.get("trace")
    presentation_request_message.assign_trace_decorator(
        context.settings, trace_msg,
    )

    presentation_manager = PresentationManager(context)
    pres_ex_record = None
    try:
        (pres_ex_record) = await presentation_manager.create_exchange_for_request(
            connection_id=connection_id,
            presentation_request_message=presentation_request_message,
        )
        result = pres_ex_record.serialize()
    except (BaseModelError, StorageError) as err:
        await internal_error(
            err,
            web.HTTPBadRequest,
            pres_ex_record or connection_record,
            outbound_handler,
        )

    await outbound_handler(presentation_request_message, connection_id=connection_id)

    trace_event(
        context.settings,
        presentation_request_message,
        outcome="presentation_exchange_send_request.END",
        perf_counter=r_time,
    )

    return web.json_response(result)


@docs(
    tags=["present-proof"],
    summary="Sends a presentation request in reference to a proposal",
)
@match_info_schema(PresExIdMatchInfoSchema())
@request_schema(V10PresentationSendRequestRequestSchema())
@response_schema(V10PresentationExchangeSchema(), 200)
async def presentation_exchange_send_bound_request(request: web.BaseRequest):
    """
    Request handler for sending a presentation request free from any proposal.

    Args:
        request: aiohttp request object

    Returns:
        The presentation exchange details

    """
    r_time = get_timer()

    context = request["context"]
    outbound_handler = request.app["outbound_message_router"]

    presentation_exchange_id = request.match_info["pres_ex_id"]
    pres_ex_record = await V10PresentationExchange.retrieve_by_id(
        context, presentation_exchange_id
    )
    if pres_ex_record.state != (V10PresentationExchange.STATE_PROPOSAL_RECEIVED):
        raise web.HTTPBadRequest(
            reason=(
                f"Presentation exchange {presentation_exchange_id} "
                f"in {pres_ex_record.state} state "
                f"(must be {V10PresentationExchange.STATE_PROPOSAL_RECEIVED})"
            )
        )
    body = await request.json()

    connection_id = body.get("connection_id")
    try:
        connection_record = await ConnectionRecord.retrieve_by_id(
            context, connection_id
        )
    except StorageError as err:
        raise web.HTTPBadRequest(reason=err.roll_up) from err

    if not connection_record.is_ready:
        raise web.HTTPForbidden(reason=f"Connection {connection_id} not ready")

    presentation_manager = PresentationManager(context)
    try:
        (
            pres_ex_record,
            presentation_request_message,
        ) = await presentation_manager.create_bound_request(pres_ex_record)
        result = pres_ex_record.serialize()
    except (BaseModelError, StorageError) as err:
        await internal_error(
            err,
            web.HTTPBadRequest,
            pres_ex_record or connection_record,
            outbound_handler,
        )

    trace_msg = body.get("trace")
    presentation_request_message.assign_trace_decorator(
        context.settings, trace_msg,
    )
    await outbound_handler(presentation_request_message, connection_id=connection_id)

    trace_event(
        context.settings,
        presentation_request_message,
        outcome="presentation_exchange_send_request.END",
        perf_counter=r_time,
    )

    return web.json_response(result)


@docs(tags=["present-proof"], summary="Sends a proof presentation")
@match_info_schema(PresExIdMatchInfoSchema())
@request_schema(V10PresentationRequestSchema())
@response_schema(V10PresentationExchangeSchema())
async def presentation_exchange_send_presentation(request: web.BaseRequest):
    """
    Request handler for sending a presentation.

    Args:
        request: aiohttp request object

    Returns:
        The presentation exchange details

    """
    r_time = get_timer()

    context = request["context"]
    outbound_handler = request.app["outbound_message_router"]
    presentation_exchange_id = request.match_info["pres_ex_id"]
    pres_ex_record = await V10PresentationExchange.retrieve_by_id(
        context, presentation_exchange_id
    )
    if pres_ex_record.state != (V10PresentationExchange.STATE_REQUEST_RECEIVED):
        raise web.HTTPBadRequest(
            reason=(
                f"Presentation exchange {presentation_exchange_id} "
                f"in {pres_ex_record.state} state "
                f"(must be {V10PresentationExchange.STATE_REQUEST_RECEIVED})"
            )
        )

    body = await request.json()

    connection_id = pres_ex_record.connection_id
    try:
        connection_record = await ConnectionRecord.retrieve_by_id(
            context, connection_id
        )
    except StorageNotFoundError as err:
        raise web.HTTPBadRequest(reason=err.roll_up) from err

    if not connection_record.is_ready:
        raise web.HTTPForbidden(reason=f"Connection {connection_id} not ready")

    presentation_manager = PresentationManager(context)
    try:
        (
            pres_ex_record,
            presentation_message,
        ) = await presentation_manager.create_presentation(
            pres_ex_record,
            {
                "self_attested_attributes": body.get("self_attested_attributes"),
                "requested_attributes": body.get("requested_attributes"),
                "requested_predicates": body.get("requested_predicates"),
            },
            comment=body.get("comment"),
        )
        result = pres_ex_record.serialize()
    except (BaseModelError, HolderError, LedgerError, StorageError) as err:
        await internal_error(
            err,
            web.HTTPBadRequest,
            pres_ex_record or connection_record,
            outbound_handler,
        )

    trace_msg = body.get("trace")
    presentation_message.assign_trace_decorator(
        context.settings, trace_msg,
    )
    await outbound_handler(presentation_message, connection_id=connection_id)

    trace_event(
        context.settings,
        presentation_message,
        outcome="presentation_exchange_send_request.END",
        perf_counter=r_time,
    )

    return web.json_response(result)


@docs(tags=["present-proof"], summary="Verify a received presentation")
@match_info_schema(PresExIdMatchInfoSchema())
@response_schema(V10PresentationExchangeSchema())
async def presentation_exchange_verify_presentation(request: web.BaseRequest):
    """
    Request handler for verifying a presentation request.

    Args:
        request: aiohttp request object

    Returns:
        The presentation exchange details

    """
    r_time = get_timer()

<<<<<<< HEAD
    context = request.app["request_context"]
    outbound_handler = request.app["outbound_message_router"]

=======
    context = request["context"]
>>>>>>> a2caf50b
    presentation_exchange_id = request.match_info["pres_ex_id"]

    pres_ex_record = await V10PresentationExchange.retrieve_by_id(
        context, presentation_exchange_id
    )
    if pres_ex_record.state != (V10PresentationExchange.STATE_PRESENTATION_RECEIVED):
        raise web.HTTPBadRequest(
            reason=(
                f"Presentation exchange {presentation_exchange_id} "
                f"in {pres_ex_record.state} state "
                f"(must be {V10PresentationExchange.STATE_PRESENTATION_RECEIVED})"
            )
        )

    connection_id = pres_ex_record.connection_id

    try:
        connection_record = await ConnectionRecord.retrieve_by_id(
            context, connection_id
        )
    except StorageError as err:
        raise web.HTTPBadRequest(reason=err.roll_up) from err

    if not connection_record.is_ready:
        raise web.HTTPForbidden(reason=f"Connection {connection_id} not ready")

    presentation_manager = PresentationManager(context)
    try:
        pres_ex_record = await presentation_manager.verify_presentation(pres_ex_record)
        result = pres_ex_record.serialize()
    except (LedgerError, BaseModelError) as err:
        await internal_error(err, web.HTTPBadRequest, pres_ex_record, outbound_handler)

    trace_event(
        context.settings,
        pres_ex_record,
        outcome="presentation_exchange_verify.END",
        perf_counter=r_time,
    )

    return web.json_response(result)


@docs(tags=["present-proof"], summary="Remove an existing presentation exchange record")
@match_info_schema(PresExIdMatchInfoSchema())
async def presentation_exchange_remove(request: web.BaseRequest):
    """
    Request handler for removing a presentation exchange record.

    Args:
        request: aiohttp request object

    """
<<<<<<< HEAD
    context = request.app["request_context"]
    outbound_handler = request.app["outbound_message_router"]

=======
    context = request["context"]
>>>>>>> a2caf50b
    presentation_exchange_id = request.match_info["pres_ex_id"]
    pres_ex_record = None
    try:
        pres_ex_record = await V10PresentationExchange.retrieve_by_id(
            context, presentation_exchange_id
        )
        await pres_ex_record.delete_record(context)
    except StorageNotFoundError as err:
        await internal_error(err, web.HTTPNotFound, pres_ex_record, outbound_handler)
    except StorageError as err:
        await internal_error(err, web.HTTPBadRequest, pres_ex_record, outbound_handler)

    return web.json_response({})


async def register(app: web.Application):
    """Register routes."""

    app.add_routes(
        [
            web.get(
                "/present-proof/records", presentation_exchange_list, allow_head=False
            ),
            web.get(
                "/present-proof/records/{pres_ex_id}",
                presentation_exchange_retrieve,
                allow_head=False,
            ),
            web.get(
                "/present-proof/records/{pres_ex_id}/credentials",
                presentation_exchange_credentials_list,
                allow_head=False,
            ),
            web.post(
                "/present-proof/send-proposal", presentation_exchange_send_proposal,
            ),
            web.post(
                "/present-proof/create-request", presentation_exchange_create_request,
            ),
            web.post(
                "/present-proof/send-request", presentation_exchange_send_free_request,
            ),
            web.post(
                "/present-proof/records/{pres_ex_id}/send-request",
                presentation_exchange_send_bound_request,
            ),
            web.post(
                "/present-proof/records/{pres_ex_id}/send-presentation",
                presentation_exchange_send_presentation,
            ),
            web.post(
                "/present-proof/records/{pres_ex_id}/verify-presentation",
                presentation_exchange_verify_presentation,
            ),
            web.post(
                "/present-proof/records/{pres_ex_id}/remove",
                presentation_exchange_remove,
            ),
        ]
    )


def post_process_routes(app: web.Application):
    """Amend swagger API."""

    # Add top-level tags description
    if "tags" not in app._state["swagger_dict"]:
        app._state["swagger_dict"]["tags"] = []
    app._state["swagger_dict"]["tags"].append(
        {
            "name": "present-proof",
            "description": "Proof presentation",
            "externalDocs": {"description": "Specification", "url": SPEC_URI},
        }
    )<|MERGE_RESOLUTION|>--- conflicted
+++ resolved
@@ -467,13 +467,9 @@
         The presentation exchange record response
 
     """
-<<<<<<< HEAD
-    context = request.app["request_context"]
+    context = request["context"]
     outbound_handler = request.app["outbound_message_router"]
 
-=======
-    context = request["context"]
->>>>>>> a2caf50b
     presentation_exchange_id = request.match_info["pres_ex_id"]
     pres_ex_record = None
     try:
@@ -506,12 +502,8 @@
         The credential list response
 
     """
-<<<<<<< HEAD
-    context = request.app["request_context"]
+    context = request["context"]
     outbound_handler = request.app["outbound_message_router"]
-=======
-    context = request["context"]
->>>>>>> a2caf50b
 
     presentation_exchange_id = request.match_info["pres_ex_id"]
     referents = request.query.get("referent")
@@ -974,13 +966,9 @@
     """
     r_time = get_timer()
 
-<<<<<<< HEAD
-    context = request.app["request_context"]
+    context = request["context"]
     outbound_handler = request.app["outbound_message_router"]
 
-=======
-    context = request["context"]
->>>>>>> a2caf50b
     presentation_exchange_id = request.match_info["pres_ex_id"]
 
     pres_ex_record = await V10PresentationExchange.retrieve_by_id(
@@ -1034,13 +1022,9 @@
         request: aiohttp request object
 
     """
-<<<<<<< HEAD
-    context = request.app["request_context"]
+    context = request["context"]
     outbound_handler = request.app["outbound_message_router"]
 
-=======
-    context = request["context"]
->>>>>>> a2caf50b
     presentation_exchange_id = request.match_info["pres_ex_id"]
     pres_ex_record = None
     try:
